--- conflicted
+++ resolved
@@ -276,13 +276,8 @@
 
     // Unmount the file
     bool ok = false;
-<<<<<<< HEAD
     auto mountId = fileWidget->property("mountId").toInt(&ok);
-    if(ok)
-=======
-    motioncam::MountId mountId = fileWidget->property("mountId").toInt(&ok);
     if(ok) {
->>>>>>> 194754dc
         mFuseFilesystem->unmount(mountId);
 
         auto it = std::find_if(
